--- conflicted
+++ resolved
@@ -78,15 +78,12 @@
 
 pub use transform::*;
 
-<<<<<<< HEAD
-=======
 #[cfg(feature = "bevy_sprite")]
 pub use sprite::*;
 
 #[cfg(feature = "bevy_ui")]
 pub use ui::*;
 
->>>>>>> 5eee9104
 use crate::{tween, BevyTweenRegisterSystems};
 use bevy::prelude::*;
 
@@ -287,260 +284,4 @@
             BoxedInterpolator<bevy::sprite::ColorMaterial>,
         >());
     }
-<<<<<<< HEAD
-}
-
-// type ReflectInterpolatorTransform = ReflectInterpolator<Transform>;
-
-/// [`Interpolator`] for [`Transform`]'s translation.
-#[derive(Debug, Default, Clone, PartialEq, Reflect)]
-// #[reflect(InterpolatorTransform)]
-pub struct Translation {
-    #[allow(missing_docs)]
-    pub start: Vec3,
-    #[allow(missing_docs)]
-    pub end: Vec3,
-}
-impl Interpolator for Translation {
-    type Item = Transform;
-
-    fn interpolate(&self, item: &mut Self::Item, value: f32) {
-        item.translation = self.start.lerp(self.end, value);
-    }
-}
-
-/// Constructor for [`Translation`]
-pub fn translation(start: Vec3, end: Vec3) -> Translation {
-    Translation { start, end }
-}
-
-/// Constructor for [`Translation`] that's relative to previous value using currying.
-pub fn translation_to(to: Vec3) -> impl Fn(&mut Vec3) -> Translation {
-    move |state| {
-        let start = *state;
-        let end = to;
-        *state = to;
-        translation(start, end)
-    }
-}
-
-/// Constructor for [`Translation`] that's relative to previous value using currying.
-pub fn translation_by(by: Vec3) -> impl Fn(&mut Vec3) -> Translation {
-    move |state| {
-        let start = *state;
-        let end = *state + by;
-        *state += by;
-        translation(start, end)
-    }
-}
-
-/// [`Interpolator`] for [`Transform`]'s rotation using the [`Quat::slerp`] function.
-#[derive(Debug, Default, Clone, PartialEq, Reflect)]
-// #[reflect(InterpolatorTransform)]
-pub struct Rotation {
-    #[allow(missing_docs)]
-    pub start: Quat,
-    #[allow(missing_docs)]
-    pub end: Quat,
-}
-impl Interpolator for Rotation {
-    type Item = Transform;
-
-    fn interpolate(&self, item: &mut Self::Item, value: f32) {
-        item.rotation = self.start.slerp(self.end, value);
-    }
-}
-
-/// Constructor for [`Rotation`]
-pub fn rotation(start: Quat, end: Quat) -> Rotation {
-    Rotation { start, end }
-}
-
-/// Constructor for [`Rotation`] that's relative to previous value using currying.
-pub fn rotation_to(to: Quat) -> impl Fn(&mut Quat) -> Rotation {
-    move |state| {
-        let start = *state;
-        let end = to;
-        *state = to;
-        rotation(start, end)
-    }
-}
-
-/// Constructor for [`Rotation`] that's relative to previous value using currying.
-pub fn rotation_by(by: Quat) -> impl Fn(&mut Quat) -> Rotation {
-    move |state| {
-        let start = *state;
-        let end = *state + by;
-        *state = state.mul_quat(by);
-        rotation(start, end)
-    }
-}
-
-/// [`Interpolator`] for [`Transform`]'s scale
-#[derive(Debug, Default, Clone, PartialEq, Reflect)]
-// #[reflect(InterpolatorTransform)]
-pub struct Scale {
-    #[allow(missing_docs)]
-    pub start: Vec3,
-    #[allow(missing_docs)]
-    pub end: Vec3,
-}
-impl Interpolator for Scale {
-    type Item = Transform;
-
-    fn interpolate(&self, item: &mut Self::Item, value: f32) {
-        item.scale = self.start.lerp(self.end, value);
-    }
-}
-
-/// Constructor for [`Scale`]
-pub fn scale(start: Vec3, end: Vec3) -> Scale {
-    Scale { start, end }
-}
-
-/// Constructor for [`Scale`] that's relative to previous value using currying.
-pub fn scale_to(to: Vec3) -> impl Fn(&mut Vec3) -> Scale {
-    move |state| {
-        let start = *state;
-        let end = to;
-        *state = to;
-        scale(start, end)
-    }
-}
-
-/// Constructor for [`Scale`] that's relative to previous value using currying.
-pub fn scale_by(by: Vec3) -> impl Fn(&mut Vec3) -> Scale {
-    move |state| {
-        let start = *state;
-        let end = *state + by;
-        *state += by;
-        scale(start, end)
-    }
-}
-
-/// [`Interpolator`] for [`Transform`]'s rotation at Z axis.
-/// Usually used for 2D rotation.
-#[derive(Debug, Default, Clone, PartialEq, Reflect)]
-// #[reflect(InterpolatorTransform)]
-pub struct AngleZ {
-    #[allow(missing_docs)]
-    pub start: f32,
-    #[allow(missing_docs)]
-    pub end: f32,
-}
-impl Interpolator for AngleZ {
-    type Item = Transform;
-
-    fn interpolate(&self, item: &mut Self::Item, value: f32) {
-        let angle = (self.end - self.start).mul_add(value, self.start);
-        item.rotation = Quat::from_rotation_z(angle);
-    }
-}
-
-/// Constructor for [`AngleZ`]
-pub fn angle_z(start: f32, end: f32) -> AngleZ {
-    AngleZ { start, end }
-}
-
-/// Constructor for [`AngleZ`] that's relative to previous value using currying.
-pub fn angle_z_to(to: f32) -> impl Fn(&mut f32) -> AngleZ {
-    move |state| {
-        let start = *state;
-        let end = to;
-        *state = to;
-        angle_z(start, end)
-    }
-}
-
-/// Constructor for [`AngleZ`] that's relative to previous value using currying.
-pub fn angle_z_by(by: f32) -> impl Fn(&mut f32) -> AngleZ {
-    move |state| {
-        let start = *state;
-        let end = *state + by;
-        *state += by;
-        angle_z(start, end)
-    }
-}
-
-// #[cfg(feature = "bevy_sprite")]
-// type ReflectInterpolatorSprite = ReflectInterpolator<Sprite>;
-
-/// [`Interpolator`] for [`Sprite`]'s color
-#[cfg(feature = "bevy_sprite")]
-#[derive(Debug, Default, Clone, PartialEq, Reflect)]
-// #[reflect(InterpolatorSprite)]
-pub struct SpriteColor {
-    #[allow(missing_docs)]
-    pub start: Color,
-    #[allow(missing_docs)]
-    pub end: Color,
-}
-
-#[cfg(feature = "bevy_sprite")]
-impl Interpolator for SpriteColor {
-    type Item = Sprite;
-
-    fn interpolate(&self, item: &mut Self::Item, value: f32) {
-        item.color = self.start.mix(&self.end, value);
-    }
-}
-
-/// Constructor for [`SpriteColor`]
-#[cfg(feature = "bevy_sprite")]
-pub fn sprite_color(start: Color, end: Color) -> SpriteColor {
-    SpriteColor { start, end }
-}
-
-/// Constructor for [`SpriteColor`] that's relative to previous value using currying.
-#[cfg(feature = "bevy_sprite")]
-pub fn sprite_color_to(to: Color) -> impl Fn(&mut Color) -> SpriteColor {
-    move |state| {
-        let start = *state;
-        let end = to;
-        *state = to;
-        sprite_color(start, end)
-    }
-}
-
-// #[cfg(feature = "bevy_sprite")]
-// type ReflectInterpolatorColorMaterial =
-//     ReflectInterpolator<bevy::sprite::ColorMaterial>;
-
-/// [`Interpolator`] for [`Sprite`]'s [`ColorMaterial`]
-#[cfg(feature = "bevy_sprite")]
-#[derive(Debug, Default, Clone, PartialEq, Reflect)]
-// #[reflect(InterpolatorColorMaterial)]
-pub struct ColorMaterial {
-    #[allow(missing_docs)]
-    pub start: Color,
-    #[allow(missing_docs)]
-    pub end: Color,
-}
-
-#[cfg(feature = "bevy_sprite")]
-impl Interpolator for ColorMaterial {
-    type Item = bevy::sprite::ColorMaterial;
-
-    fn interpolate(&self, item: &mut Self::Item, value: f32) {
-        item.color = self.start.mix(&self.end, value);
-    }
-}
-
-/// Constructor for [`ColorMaterial`]
-#[cfg(feature = "bevy_sprite")]
-pub fn color_material(start: Color, end: Color) -> ColorMaterial {
-    ColorMaterial { start, end }
-}
-
-/// Constructor for [`ColorMaterial`] that's relative to previous value using currying.
-#[cfg(feature = "bevy_sprite")]
-pub fn color_material_to(to: Color) -> impl Fn(&mut Color) -> ColorMaterial {
-    move |state| {
-        let start = *state;
-        let end = to;
-        *state = to;
-        color_material(start, end)
-    }
-=======
->>>>>>> 5eee9104
 }